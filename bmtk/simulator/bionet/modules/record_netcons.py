import os
import csv
import h5py
import numpy as np
from neuron import h

from .sim_module import SimulatorMod
from bmtk.simulator.bionet.biocell import BioCell
# from bmtk.simulator.bionet.io_tools import io
# from bmtk.simulator.bionet.pointprocesscell import PointProcessCell
from bmtk.utils.reports import CompartmentReport

try:
    # Check to see if h5py is built to run in parallel
    if h5py.get_config().mpi:
        MembraneRecorder = CompartmentReport  # cell_vars.CellVarRecorderParallel
    else:
        MembraneRecorder = CompartmentReport  # cell_vars.CellVarRecorder
except Exception as e:
    MembraneRecorder = CompartmentReport  # cell_vars.CellVarRecorder

pc = h.ParallelContext()
MPI_RANK = int(pc.id())
N_HOSTS = int(pc.nhost())


class NetconReport(SimulatorMod):
    def __init__(self, tmp_dir, file_name, variable_name, cells, sections='all', syn_type='Exp2Syn', buffer_data=True,
<<<<<<< HEAD
                 transform={}):
        """Module used for saving NEURON cell properties at each given step of the simulation.
=======
                 transform={}, **kwargs):
        """Module used for saving NEURON cell properities at each given step of the simulation.
>>>>>>> 5aef7b6d

        :param tmp_dir:
        :param file_name: name of h5 file to save variable.
        :param variables: list of cell variables to record
        :param gids: list of gids to to record
        :param sections:
        :param buffer_data: Set to true then data will be saved to memory until written to disk during each block, reqs.
        more memory but faster. Set to false and data will be written to disk on each step (default: True)
        """
        self._all_variables = list(variable_name)
        self._variables = list(variable_name)

        self._tmp_dir = tmp_dir

        self._file_name = file_name if os.path.isabs(file_name) else os.path.join(tmp_dir, file_name)
        self._all_gids = cells
        self._local_gids = []
        self._sections = sections

        self._var_recorder = None
        # self._var_recorder = MembraneRecorder(self._file_name, self._tmp_dir, self._all_variables,
        #                                       buffer_data=buffer_data, mpi_rank=MPI_RANK, mpi_size=N_HOSTS)

        self._virt_lookup = {}
        self._gid_lookup = {}
        self._sec_lookup = {}

        self._gid_list = []  # list of all gids that will have their variables saved
        self._data_block = {}  # table of variable data indexed by [gid][variable]
        self._block_step = 0  # time step within a given block
        self._curr_step = 0
        self._object_lookup = {}
        self._syn_type = syn_type
        self._gid_map = None

        # In the use-case that users passes in "dt", "start_time", or "stop_time" parameters manually. Otherwise
        # set to None and get values from corresponding simulation values in initialize() method
        self._dt = kwargs.get('dt', None)
        self._start_time = kwargs.get('start_time', None)
        self._end_time = kwargs.get('end_time', None)

        self._dt_step = None
        self._start_step = None
        self._end_step = None

    def _get_gids(self, sim):
        selected_gids = set(sim.net.get_node_set(self._all_gids).gids())
        self._local_gids = list(set(sim.local_gids) & selected_gids)

    def _save_sim_data(self, sim):
        self._var_recorder.tstart = 0.0
        self._var_recorder.tstop = sim.tstop
        self._var_recorder.dt = sim.dt

    def _get_syn_location(self, nc, cell):
        if isinstance(cell, BioCell):
            sec_x = nc.postloc()
            sec = h.cas()
            sec_id = self._sec_lookup[cell.gid][sec]  # cell.get_section_id(sec)
            h.pop_section()
            return sec_id, sec_x
        else:
            return -1, -1

    def _is_multiple(self, dividend, divisor, rtol=1.0e-4):
        if np.isclose(dividend, divisor, rtol=rtol):
            return True
        else:
            val = np.float64(dividend/divisor)
            return val.is_integer()

    def _set_valid_steps(self, sim):
        # For dt, start_time and stop_time; if not explicity set by the users then default back to the "run" values
        # in the config. If user is setting their own values, make sure they are valid/within the simulation range,
        # and make sure they are all multiples of dt.
        if self._dt is None:
            self._dt = sim.dt
        elif self._dt < sim.dt:
            raise ValueError('report dt cannot be less than simulation dt ({} < {}).'.format(
                self._dt, sim.dt
            ))
        elif not self._is_multiple(self._dt, sim.dt):
            # Users can only sample at a rate that in a whole-number multiple of the simulation dt
            raise ValueError('report dt must be a integer multiple of simulation dt ({} != {}*m).'.format(
                self._dt, sim.dt
            ))

        if self._start_time is None:
            self._start_time = sim.tstart
        elif self._start_time < sim.tstart:
            raise ValueError('start_time cannot be less than simulation tstart.')
        elif not self._is_multiple(self._start_time, self._dt):
            # Make sure the start-time occurs at a self._dt multiple
            raise ValueError('report start_time ({}) must be a integer multiple of dt ({}).'.format(
                self._start_time, self._dt
            ))

        if self._end_time is None:
            self._end_time = sim.tstop
        elif self._end_time > sim.tstop:
            raise ValueError('end_time value cannot be greater than simulation tstop ({} > {}).'.format(
                self._end_time, sim.tstop
            ))
        elif not self._is_multiple(self._end_time, self._dt):
            # Make sure the start-time occurs at a dt multiple
            raise ValueError('report end_time ({}) must be a integer multiple of dt ({}).'.format(
                self._end_time, self._dt
            ))

        self._dt_step = int(self._dt/sim.dt)
        self._start_step = int(self._start_time/sim.dt)
        self._end_step = (self._end_time/sim.dt)

    def _record_on_step(self, tstep):
        return self._start_step <= tstep < self._end_step and tstep % self._dt_step == 0

    def initialize(self, sim):
        self._gid_map = sim.net.gid_pool
        self._get_gids(sim)

        self._set_valid_steps(sim)
        self._var_recorder = MembraneRecorder(
            self._file_name,
            mode='w',
            variable=self._variables[0],
            buffer_size=sim.nsteps_block,
            tstart=self._start_time,
            tstop=self._end_time,
            dt=self._dt,
            # n_steps=sim.n_steps
        )

        for node_pop in sim.net.node_populations:
            pop_name = node_pop.name
            for node in node_pop[0::1]:
                if node.model_type != 'virtual':
                    self._gid_lookup[node.gid] = (pop_name, node.node_id)

        for gid, cell in sim.net.get_local_cells().items():
            trg_pop, trg_id = self._gid_lookup[gid]
            if isinstance(cell, BioCell):
                self._sec_lookup[gid] = {sec_name: sec_id for sec_id, sec_name in enumerate(cell.get_sections_id())}

        for gid in self._local_gids:
            pop_id = self._gid_map.get_pool_id(gid)
            sec_list = []
            seg_list = []
            src_list = []
            syn_objects = []

            cell = sim.net.get_cell_gid(gid)
            for nc in cell.netcons:
                synapse = nc.syn()
                if self._syn_type is None or synapse.hname().startswith(self._syn_type):
                    sec_id, seg_x = self._get_syn_location(nc, cell)
                    src_gid = int(nc.srcgid())
                    sec_list.append(sec_id)
                    seg_list.append(seg_x)
                    src_list.append(src_gid)
                    syn_objects.append(nc.syn())
                elif self._syn_type == 'netcon':
                    syn_objects.append(nc)

            if syn_objects:
                # self._var_recorder.add_cell(gid, sec_list, seg_list, src_ids=src_list, trg_ids=[gid]*len(src_list))
                self._var_recorder.add_cell(
                    node_id=pop_id.node_id,
                    population=pop_id.population,
                    element_ids=sec_list,
                    element_pos=seg_list,
                    src_ids=src_list,
                    trg_ids=[gid]*len(src_list)
                )

                self._object_lookup[gid] = syn_objects

        # self._var_recorder.initialize(sim.n_steps, sim.nsteps_block)
        self._var_recorder.initialize()

    def step(self, sim, tstep):
        # save all necessary cells/variables at the current time-step into memory
        if not self._record_on_step(tstep):
            return

        for gid, netcon_objs in self._object_lookup.items():
            pop_id = self._gid_map.get_pool_id(gid)
            for var_name in self._variables:
                syn_values = [getattr(syn, var_name) for syn in netcon_objs]
                if syn_values:
                    self._var_recorder.record_cell(
                        pop_id.node_id,
                        population=pop_id.population,
                        vals=syn_values,
                        tstep=self._curr_step
                    )

        # self._block_step += 1
        self._curr_step += 1

    def block(self, sim, block_interval):
        # write variables in memory to file
        self._var_recorder.flush()

    def finalize(self, sim):
        # TODO: Build in mpi signaling into var_recorder
        pc.barrier()
        self._var_recorder.close()<|MERGE_RESOLUTION|>--- conflicted
+++ resolved
@@ -26,13 +26,8 @@
 
 class NetconReport(SimulatorMod):
     def __init__(self, tmp_dir, file_name, variable_name, cells, sections='all', syn_type='Exp2Syn', buffer_data=True,
-<<<<<<< HEAD
-                 transform={}):
+                 transform={}, **kwargs):
         """Module used for saving NEURON cell properties at each given step of the simulation.
-=======
-                 transform={}, **kwargs):
-        """Module used for saving NEURON cell properities at each given step of the simulation.
->>>>>>> 5aef7b6d
 
         :param tmp_dir:
         :param file_name: name of h5 file to save variable.
@@ -105,7 +100,7 @@
             return val.is_integer()
 
     def _set_valid_steps(self, sim):
-        # For dt, start_time and stop_time; if not explicity set by the users then default back to the "run" values
+        # For dt, start_time and stop_time; if not explicitly set by the users then default back to the "run" values
         # in the config. If user is setting their own values, make sure they are valid/within the simulation range,
         # and make sure they are all multiples of dt.
         if self._dt is None:
